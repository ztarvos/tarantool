--- conflicted
+++ resolved
@@ -90,7 +90,6 @@
 	help_en_US_lua[],
 	tap_lua[],
 	fio_lua[],
-<<<<<<< HEAD
 	/* jit.* library */
 	vmdef_lua[],
 	bc_lua[],
@@ -98,13 +97,12 @@
 	dis_x86_lua[],
 	dis_x64_lua[],
 	dump_lua[],
+	csv_lua[],
 	v_lua[];
+
 #if LUAJIT_VERSION_NUM >= 20100 /* LuaJIT 2.1+ */
 extern char p_lua[], zone_lua[];
 #endif /* LuaJIT 2.1+ */
-=======
-	csv_lua[];
->>>>>>> e4492d9a
 
 static const char *lua_modules[] = {
 	/* Make it first to affect load of all other modules */
@@ -119,13 +117,13 @@
 	"log", log_lua,
 	"uri", uri_lua,
 	"fio", fio_lua,
+	"csv", csv_lua,
 	"socket", bsdsocket_lua,
 	"net.box", net_box_lua,
 	"console", console_lua,
 	"tap", tap_lua,
 	"help.en_US", help_en_US_lua,
 	"help", help_lua,
-<<<<<<< HEAD
 	/* jit.* library */
 	"jit.vmdef", vmdef_lua,
 	"jit.bc", bc_lua,
@@ -139,9 +137,6 @@
 	"jit.p", p_lua,
 	"jit.zone", zone_lua,
 #endif /* LuaJIT 2.1+ */
-=======
-	"csv", csv_lua,
->>>>>>> e4492d9a
 	NULL
 };
 
