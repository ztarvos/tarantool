/*
 * Redistribution and use in source and binary forms, with or
 * without modification, are permitted provided that the following
 * conditions are met:
 *
 * 1. Redistributions of source code must retain the above
 *    copyright notice, this list of conditions and the
 *    following disclaimer.
 *
 * 2. Redistributions in binary form must reproduce the above
 *    copyright notice, this list of conditions and the following
 *    disclaimer in the documentation and/or other materials
 *    provided with the distribution.
 *
 * THIS SOFTWARE IS PROVIDED BY <COPYRIGHT HOLDER> ``AS IS'' AND
 * ANY EXPRESS OR IMPLIED WARRANTIES, INCLUDING, BUT NOT LIMITED
 * TO, THE IMPLIED WARRANTIES OF MERCHANTABILITY AND FITNESS FOR
 * A PARTICULAR PURPOSE ARE DISCLAIMED. IN NO EVENT SHALL
 * <COPYRIGHT HOLDER> OR CONTRIBUTORS BE LIABLE FOR ANY DIRECT,
 * INDIRECT, INCIDENTAL, SPECIAL, EXEMPLARY, OR CONSEQUENTIAL
 * DAMAGES (INCLUDING, BUT NOT LIMITED TO, PROCUREMENT OF
 * SUBSTITUTE GOODS OR SERVICES; LOSS OF USE, DATA, OR PROFITS; OR
 * BUSINESS INTERRUPTION) HOWEVER CAUSED AND ON ANY THEORY OF
 * LIABILITY, WHETHER IN CONTRACT, STRICT LIABILITY, OR TORT
 * (INCLUDING NEGLIGENCE OR OTHERWISE) ARISING IN ANY WAY OUT OF
 * THE USE OF THIS SOFTWARE, EVEN IF ADVISED OF THE POSSIBILITY OF
 * SUCH DAMAGE.
 */
#include "iproto_constants.h"
#include "msgpuck/msgpuck.h"
#include "exception.h"
#include "fiber.h"
#include "crc32.h"
#include "tt_uuid.h"

const unsigned char iproto_key_type[IPROTO_KEY_MAX] =
{
	/* {{{ header */
		/* 0x00 */	MP_UINT,   /* IPROTO_REQUEST_TYPE */
		/* 0x01 */	MP_UINT,   /* IPROTO_SYNC */
		/* 0x02 */	MP_UINT,   /* IPROTO_SERVER_ID */
		/* 0x03 */	MP_UINT,   /* IPROTO_LSN */
		/* 0x04 */	MP_DOUBLE, /* IPROTO_TIMESTAMP */
	/* }}} */

	/* {{{ unused */
		/* 0x05 */	MP_UINT,
		/* 0x06 */	MP_UINT,
		/* 0x07 */	MP_UINT,
		/* 0x08 */	MP_UINT,
		/* 0x09 */	MP_UINT,
		/* 0x0a */	MP_UINT,
		/* 0x0b */	MP_UINT,
		/* 0x0c */	MP_UINT,
		/* 0x0d */	MP_UINT,
		/* 0x0e */	MP_UINT,
		/* 0x0f */	MP_UINT,
	/* }}} */

	/* {{{ body -- integer keys */
		/* 0x10 */	MP_UINT, /* IPROTO_SPACE_ID */
		/* 0x11 */	MP_UINT, /* IPROTO_INDEX_ID */
		/* 0x12 */	MP_UINT, /* IPROTO_LIMIT */
		/* 0x13 */	MP_UINT, /* IPROTO_OFFSET */
		/* 0x14 */	MP_UINT, /* IPROTO_ITERATOR */
	/* }}} */

	/* {{{ unused */
		/* 0x15 */	MP_UINT,
		/* 0x16 */	MP_UINT,
		/* 0x17 */	MP_UINT,
		/* 0x18 */	MP_UINT,
		/* 0x19 */	MP_UINT,
		/* 0x1a */	MP_UINT,
		/* 0x1b */	MP_UINT,
		/* 0x1c */	MP_UINT,
		/* 0x1d */	MP_UINT,
		/* 0x1e */	MP_UINT,
		/* 0x1f */	MP_UINT,
	/* }}} */

	/* {{{ body -- all keys */
	/* 0x20 */	MP_ARRAY, /* IPROTO_KEY */
	/* 0x21 */	MP_ARRAY, /* IPROTO_TUPLE */
	/* 0x22 */	MP_STR, /* IPROTO_FUNCTION_NAME */
	/* 0x23 */	MP_STR, /* IPROTO_USER_NAME */
	/* 0x24 */	MP_STR, /* IPROTO_SERVER_UUID */
	/* 0x25 */	MP_STR, /* IPROTO_CLUSTER_UUID */
	/* 0x26 */	MP_MAP, /* IPROTO_VCLOCK */
	/* }}} */
};

const char *iproto_request_type_strs[] =
{
	NULL,
	"SELECT",
	"INSERT",
	"REPLACE",
	"UPDATE",
	"DELETE",
	"CALL",
	"AUTH"
};

#define bit(c) (1ULL<<IPROTO_##c)
const uint64_t iproto_body_key_map[IPROTO_DML_REQUEST_MAX + 1] = {
	0,                                                     /* unused */
	bit(SPACE_ID) | bit(LIMIT) | bit(KEY),                 /* SELECT */
	bit(SPACE_ID) | bit(TUPLE),                            /* INSERT */
	bit(SPACE_ID) | bit(TUPLE),                            /* REPLACE */
	bit(SPACE_ID) | bit(KEY) | bit(TUPLE),                 /* UPDATE */
	bit(SPACE_ID) | bit(KEY),                              /* DELETE */
	bit(FUNCTION_NAME) | bit(TUPLE),                       /* CALL */
	bit(USER_NAME) | bit(TUPLE)                            /* AUTH */
};
#undef bit

const char *iproto_key_strs[IPROTO_KEY_MAX] = {
	"type",             /* 0x00 */
	"sync",             /* 0x01 */
	"server_id",          /* 0x02 */
	"lsn",              /* 0x03 */
	"timestamp",        /* 0x04 */
	"",                 /* 0x05 */
	"",                 /* 0x06 */
	"",                 /* 0x07 */
	"",                 /* 0x08 */
	"",                 /* 0x09 */
	"",                 /* 0x0a */
	"",                 /* 0x0b */
	"",                 /* 0x0c */
	"",                 /* 0x0d */
	"",                 /* 0x0e */
	"",                 /* 0x0f */
	"space_id",         /* 0x10 */
	"index_id",         /* 0x11 */
	"limit",            /* 0x12 */
	"offset",           /* 0x13 */
	"iterator",         /* 0x14 */
	"",                 /* 0x15 */
	"",                 /* 0x16 */
	"",                 /* 0x17 */
	"",                 /* 0x18 */
	"",                 /* 0x19 */
	"",                 /* 0x1a */
	"",                 /* 0x1b */
	"",                 /* 0x1c */
	"",                 /* 0x1d */
	"",                 /* 0x1e */
	"",                 /* 0x1f */
	"key",              /* 0x20 */
	"tuple",            /* 0x21 */
	"function name",    /* 0x22 */
	"user name",        /* 0x23 */
	"server UUID"       /* 0x24 */
	"cluster UUID"      /* 0x25 */
	"vector clock"      /* 0x26 */
};

void
iproto_header_decode(struct iproto_header *header, const char **pos,
		     const char *end)
{
	memset(header, 0, sizeof(struct iproto_header));
	const char *pos2 = *pos;
	if (mp_check(&pos2, end) != 0) {
error:
		tnt_raise(ClientError, ER_INVALID_MSGPACK, "packet header");
	}

	if (mp_typeof(**pos) != MP_MAP)
		goto error;

	uint32_t size = mp_decode_map(pos);
	for (uint32_t i = 0; i < size; i++) {
		if (mp_typeof(**pos) != MP_UINT)
			goto error;
		unsigned char key = mp_decode_uint(pos);
		if (iproto_key_type[key] != mp_typeof(**pos))
			goto error;
		switch (key) {
		case IPROTO_REQUEST_TYPE:
			header->type = mp_decode_uint(pos);
			break;
		case IPROTO_SYNC:
			header->sync = mp_decode_uint(pos);
			break;
		case IPROTO_SERVER_ID:
			header->server_id = mp_decode_uint(pos);
			break;
		case IPROTO_LSN:
			header->lsn = mp_decode_uint(pos);
			break;
		case IPROTO_TIMESTAMP:
			header->tm = mp_decode_double(pos);
			break;
		default:
			/* unknown header */
			mp_next(pos);
		}
	}
	assert(*pos <= end);
	if (*pos < end) {
		header->bodycnt = 1;
		header->body[0].iov_base = (void *) *pos;
		header->body[0].iov_len = (end - *pos);
		*pos = end;
	}
}

/**
 * @pre pos points at a valid msgpack
 */
void
iproto_decode_uuid(const char **pos, struct tt_uuid *out)
{
	if (mp_typeof(**pos) != MP_STR)
error:
		tnt_raise(ClientError, ER_INVALID_MSGPACK,
			  "UUID");
	uint32_t len = mp_decode_strl(pos);
	if (tt_uuid_from_strl(*pos, len, out) != 0)
		goto error;
	*pos += len;
}

int
iproto_header_encode(const struct iproto_header *header, struct iovec *out)
{
	enum { HEADER_LEN_MAX = 40 };

	/* allocate memory for sign + header */
	char *data = (char *) region_alloc(&fiber()->gc, HEADER_LEN_MAX);

	/* Header */
	char *d = data + 1; /* Skip 1 byte for MP_MAP */
	int map_size = 0;
	if (true) {
		d = mp_encode_uint(d, IPROTO_REQUEST_TYPE);
		d = mp_encode_uint(d, header->type);
		map_size++;
	}

	if (header->sync) {
		d = mp_encode_uint(d, IPROTO_SYNC);
		d = mp_encode_uint(d, header->sync);
		map_size++;
	}

	if (header->server_id) {
		d = mp_encode_uint(d, IPROTO_SERVER_ID);
		d = mp_encode_uint(d, header->server_id);
		map_size++;
	}

	if (header->lsn) {
		d = mp_encode_uint(d, IPROTO_LSN);
		d = mp_encode_uint(d, header->lsn);
		map_size++;
	}

	if (header->tm) {
		d = mp_encode_uint(d, IPROTO_TIMESTAMP);
		d = mp_encode_double(d, header->tm);
		map_size++;
	}

	assert(d <= data + HEADER_LEN_MAX);
	mp_encode_map(data, map_size);
	out->iov_base = data;
	out->iov_len = (d - data);
	out++;

	memcpy(out, header->body, sizeof(*out) * header->bodycnt);
	assert(1 + header->bodycnt <= IPROTO_PACKET_IOVMAX);
	return 1 + header->bodycnt; /* new iovcnt */
}

char *
iproto_encode_uuid(char *pos, const struct tt_uuid *in)
{
	return mp_encode_str(pos, tt_uuid_str(in), UUID_STR_LEN);
}

int
iproto_row_encode(const struct iproto_header *row,
		  struct iovec *out)
{
	int iovcnt = iproto_header_encode(row, out + 1) + 1;
	char *fixheader = (char *)
		region_alloc(&fiber()->gc, IPROTO_FIXHEADER_SIZE);
	uint32_t len = 0;
	for (int i = 1; i < iovcnt; i++)
		len += out[i].iov_len;

	/* Encode length */
	char *data = fixheader;
	data = mp_encode_uint(data, len);
	/* Encode padding */
	ssize_t padding = IPROTO_FIXHEADER_SIZE - (data - fixheader);
	if (padding > 0) {
		data = mp_encode_strl(data, padding - 1);
#if defined(NDEBUG)
		data += padding - 1;
#else
		while (--padding > 0)
			*(data++) = 0; /* valgrind */
#endif
	}
	assert(data == fixheader + IPROTO_FIXHEADER_SIZE);
	out[0].iov_base = fixheader;
	out[0].iov_len = IPROTO_FIXHEADER_SIZE;

	assert(iovcnt <= IPROTO_ROW_IOVMAX);
	return iovcnt;
}
<<<<<<< HEAD
=======

void
iproto_rethrow_error(struct iproto_header *row)
{
	uint32_t code = row->type >> 8;
	if (likely(code == 0))
		return;
	char error[TNT_ERRMSG_MAX] = { 0 };
	const char *d;
	uint32_t map_size;

	if (row->bodycnt == 0)
		goto raise;
	d = (char *) row->body[0].iov_base;
	if (mp_check(&d, d + row->body[0].iov_len))
		goto raise;

	d = (char *) row->body[0].iov_base;
	if (mp_typeof(*d) != MP_MAP)
		goto raise;
	map_size = mp_decode_map(&d);
	for (uint32_t i = 0; i < map_size; i++) {
		if (mp_typeof(*d) != MP_UINT) {
			mp_next(&d); /* key */
			mp_next(&d); /* value */
			continue;
		}
		uint8_t key = mp_decode_uint(&d);
		if (key != IPROTO_ERROR || mp_typeof(*d) != MP_STR) {
			mp_next(&d); /* value */
			continue;
		}

		uint32_t len;
		const char *str = mp_decode_str(&d, &len);
		snprintf(error, sizeof(error), "%.*s", len, str);
	}

raise:
	tnt_raise(ClientError, error, code);
}
>>>>>>> 3a61a592
<|MERGE_RESOLUTION|>--- conflicted
+++ resolved
@@ -314,47 +314,44 @@
 	assert(iovcnt <= IPROTO_ROW_IOVMAX);
 	return iovcnt;
 }
-<<<<<<< HEAD
-=======
 
 void
-iproto_rethrow_error(struct iproto_header *row)
+iproto_decode_error(struct iproto_header *row)
 {
 	uint32_t code = row->type >> 8;
 	if (likely(code == 0))
 		return;
 	char error[TNT_ERRMSG_MAX] = { 0 };
-	const char *d;
+	const char *pos;
 	uint32_t map_size;
 
 	if (row->bodycnt == 0)
 		goto raise;
-	d = (char *) row->body[0].iov_base;
-	if (mp_check(&d, d + row->body[0].iov_len))
+	pos = (char *) row->body[0].iov_base;
+	if (mp_check(&pos, pos + row->body[0].iov_len))
 		goto raise;
 
-	d = (char *) row->body[0].iov_base;
-	if (mp_typeof(*d) != MP_MAP)
+	pos = (char *) row->body[0].iov_base;
+	if (mp_typeof(*pos) != MP_MAP)
 		goto raise;
-	map_size = mp_decode_map(&d);
+	map_size = mp_decode_map(&pos);
 	for (uint32_t i = 0; i < map_size; i++) {
-		if (mp_typeof(*d) != MP_UINT) {
-			mp_next(&d); /* key */
-			mp_next(&d); /* value */
+		if (mp_typeof(*pos) != MP_UINT) {
+			mp_next(&pos); /* key */
+			mp_next(&pos); /* value */
 			continue;
 		}
-		uint8_t key = mp_decode_uint(&d);
-		if (key != IPROTO_ERROR || mp_typeof(*d) != MP_STR) {
-			mp_next(&d); /* value */
+		uint8_t key = mp_decode_uint(&pos);
+		if (key != IPROTO_ERROR || mp_typeof(*pos) != MP_STR) {
+			mp_next(&pos); /* value */
 			continue;
 		}
 
 		uint32_t len;
-		const char *str = mp_decode_str(&d, &len);
+		const char *str = mp_decode_str(&pos, &len);
 		snprintf(error, sizeof(error), "%.*s", len, str);
 	}
 
 raise:
 	tnt_raise(ClientError, error, code);
-}
->>>>>>> 3a61a592
+}