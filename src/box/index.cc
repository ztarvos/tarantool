--- conflicted
+++ resolved
@@ -454,14 +454,10 @@
 iterator_next(struct iterator *it, struct tuple **ret)
 {
 	assert(it->next != NULL);
-<<<<<<< HEAD
 	/* In case of ephemeral space there is no need to check schema version */
 	if (it->space_id == 0)
 		return it->next(it, ret);
-	if (unlikely(it->schema_version != schema_version)) {
-=======
 	if (unlikely(it->space_cache_version != space_cache_version)) {
->>>>>>> 1ca0e2e8
 		struct space *space = space_by_id(it->space_id);
 		if (space == NULL)
 			goto invalidate;
