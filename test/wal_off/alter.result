--- conflicted
+++ resolved
@@ -28,11 +28,7 @@
 ...
 #spaces;
 ---
-<<<<<<< HEAD
-- 65516
-=======
-- 65515
->>>>>>> 39276fe1
+- 65514
 ...
 -- cleanup
 for k, v in pairs(spaces) do
