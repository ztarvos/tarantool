--- conflicted
+++ resolved
@@ -1054,30 +1054,6 @@
 fiber_info(struct tbuf *out)
 {
 	struct fiber *fiber;
-<<<<<<< HEAD
-	tbuf_printf(out, "fibers:" CRLF);
-	SLIST_FOREACH(fiber, &fibers, link) {
-		void *stack_top = fiber->coro.stack + fiber->coro.stack_size;
-
-		tbuf_printf(out, "  - fid: %4i" CRLF, fiber->fid);
-		tbuf_printf(out, "    csw: %i" CRLF, fiber->csw);
-		tbuf_printf(out, "    name: %s" CRLF, fiber->name);
-		tbuf_printf(out, "    inbox: %i" CRLF, ring_size(fiber->inbox));
-		tbuf_printf(out, "    fd: %4i" CRLF, fiber->fd);
-		tbuf_printf(out, "    peer: %s" CRLF, fiber_peer_name(fiber));
-		tbuf_printf(out, "    stack: %p" CRLF, stack_top);
-
-#if CORO_ASM
-		void *stack_bottom = fiber->coro.stack;
-
-		struct frame *frame = fiber->rbp;
-		tbuf_printf(out, "    backtrace:" CRLF);
-		while (stack_bottom < (void *)frame && (void *)frame < stack_top) {
-			tbuf_printf(out, "        - { frame: %p, pc: %p }" CRLF,
-				    frame + 2 * sizeof(void *), frame->ret);
-			frame = frame->rbp;
-		}
-=======
 
 	tbuf_printf(out, "fibers:\n");
 	SLIST_FOREACH(fiber, &fibers, link) {
@@ -1090,13 +1066,12 @@
 		tbuf_printf(out, "    fd: %4i\n", fiber->fd);
 		tbuf_printf(out, "    peer: %s\n", fiber_peer_name(fiber));
 		tbuf_printf(out, "    stack: %p\n", stack_top);
-		tbuf_printf(out, "    exc: %p, frame: %p\n",
-			    ((void **)fiber->exc)[3], ((void **)fiber->exc)[3] + 2 * sizeof(void *));
+		tbuf_printf(out, "    exc: %p\n", ((void **)fiber->exc)[3]);
+		tbuf_printf(out, "    exc_frame: %p, \n", ((void **)fiber->exc)[3] + 2 * sizeof(void *));
 #ifdef BACKTRACE
 		tbuf_printf(out, "    backtrace:\n%s",
 			    backtrace(fiber->last_stack_frame,
 				      fiber->coro.stack, fiber->coro.stack_size));
->>>>>>> e0839e9c
 #endif
 	}
 }
